--- conflicted
+++ resolved
@@ -29,14 +29,6 @@
     strategy:
       matrix:
         path:
-<<<<<<< HEAD
-          - check: 'src'
-            exclude: '(optional|expected)'
-          - check: 'examples'
-            exclude: '(optional|expected)'
-          - check: 'test'
-            exclude: '(optional|expected)'
-=======
           #- check: './'    # path to include
           #  exclude: ''    # path to exclude
           - check: 'src'
@@ -45,7 +37,6 @@
           - check: 'examples'
           #   exclude: '(Fonts)' # Exclude file paths containing "Fonts"
 
->>>>>>> 1d819790
     steps:
       - name: Checkout
         uses: actions/checkout@v4
